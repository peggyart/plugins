<<<<<<< HEAD
## 2.0.0-nullsafety

* Migrate to null safety.
=======
## 1.0.9

* Laid the groundwork for introducing a Link widget.
>>>>>>> f6087438

## 1.0.8

* Added webOnlyWindowName parameter

## 1.0.7

* Update lower bound of dart dependency to 2.1.0.

## 1.0.6

* Make the pedantic dev_dependency explicit.

## 1.0.5

* Make the `PlatformInterface` `_token` non `const` (as `const` `Object`s are not unique).

## 1.0.4

* Use the common PlatformInterface code from plugin_platform_interface.
* [TEST ONLY BREAKING CHANGE] remove UrlLauncherPlatform.isMock, we're not increasing the major version
  as doing so for platform interfaces has bad implications, given that this is only going to break
  test code, and that the plugin is young and shouldn't have third-party users we've decided to land
  this as a patch bump.

## 1.0.3

* Minor DartDoc changes and add a lint for missing DartDocs.

## 1.0.2

* Use package URI in test directory to import code from lib.

## 1.0.1

* Enforce that UrlLauncherPlatform isn't implemented with `implements`.

## 1.0.0

* Initial release.<|MERGE_RESOLUTION|>--- conflicted
+++ resolved
@@ -1,12 +1,10 @@
-<<<<<<< HEAD
 ## 2.0.0-nullsafety
 
 * Migrate to null safety.
-=======
+
 ## 1.0.9
 
 * Laid the groundwork for introducing a Link widget.
->>>>>>> f6087438
 
 ## 1.0.8
 
