<<<<<<< HEAD
## 3.0.0-nullsafety.1

* Bump Dart SDK to support null safety.

## 3.0.0-nullsafety

* Migrate to null safety.
=======
## 2.0.3

* Update Flutter SDK constraint.
>>>>>>> 0251017c

## 2.0.2

* Android: Fix IllegalArgumentException.
* Android: Update Example project.

## 2.0.1

* Remove unused `test` dependency.
* Update Dart SDK constraint in example.

## 2.0.0

* [Breaking Change] The `getWifiName`, `getWifiBSSID` and `getWifiIP` are removed to [wifi_info_flutter](https://github.com/flutter/plugins/tree/master/packages/wifi_info_flutter)
* Migration guide:

  If you don't use any of the above APIs, your code should work as is. In addition, you can also remove `NSLocationAlwaysAndWhenInUseUsageDescription` and `NSLocationWhenInUseUsageDescription` in `ios/Runner/Info.plist`

  If you use any of the above APIs, you can find the same APIs in the [wifi_info_flutter](https://github.com/flutter/plugins/tree/master/packages/wifi_info_flutter/wifi_info_flutter) plugin.
  For example, to migrate `getWifiName`, use the new plugin:
  ```dart
  final WifiInfo _wifiInfo = WifiInfo();
  final String wifiName = await _wifiInfo.getWifiName();
  ```

## 1.0.0

* Mark wifi related code deprecated.
* Announce 1.0.0!

## 0.4.9+5

* Update android compileSdkVersion to 29.

## 0.4.9+4

* Update README with the updated information about WifiInfo on Android O or higher.
* Android: Avoiding uses or overrides a deprecated API

## 0.4.9+3

* Keep handling deprecated Android v1 classes for backward compatibility.

## 0.4.9+2

* Update package:e2e to use package:integration_test

## 0.4.9+1

* Update package:e2e reference to use the local version in the flutter/plugins
  repository.

## 0.4.9

* Add support for `web` (by endorsing `connectivity_for_web` 0.3.0)

## 0.4.8+6

* Update lower bound of dart dependency to 2.1.0.

## 0.4.8+5

* Declare API stability and compatibility with `1.0.0` (more details at: https://github.com/flutter/flutter/wiki/Package-migration-to-1.0.0).

## 0.4.8+4

* Bump the minimum Flutter version to 1.12.13+hotfix.5.
* Clean up various Android workarounds no longer needed after framework v1.12.
* Complete v2 embedding support.
* Fix CocoaPods podspec lint warnings.

## 0.4.8+3

* Replace deprecated `getFlutterEngine` call on Android.

## 0.4.8+2

* Remove hard coded ios workspace setting of the example app.

## 0.4.8+1

* Make the pedantic dev_dependency explicit.

## 0.4.8

* Adds macOS as an endorsed platform.

## 0.4.7

* Migrate the plugin to use the ConnectivityPlatform.instance defined in the connectivity_platform_interface package.

## 0.4.6+2

* Migrate deprecated BinaryMessages to ServicesBinding.instance.defaultBinaryMessenger.
* Bump Flutter SDK to 1.12.13+hotfix.5 or greater (current stable).

## 0.4.6+1

* Remove the deprecated `author:` field from pubspec.yaml
* Migrate the plugin to the pubspec platforms manifest.
* Require Flutter SDK 1.10.0 or greater.

## 0.4.6

* Add macOS support.

## 0.4.5+8

* Update documentation to explain when connectivity updates are received on Android.

## 0.4.5+7

* Fix unawaited futures in the example app and tests.

## 0.4.5+6

* Fix singleton Reachability problem on iOS.

## 0.4.5+5

* Add an analyzer check for the public documentation.

## 0.4.5+4

* Stability and Maintainability: update documentations.

## 0.4.5+3

* Remove AndroidX warnings.

## 0.4.5+2

* Include lifecycle dependency as a compileOnly one on Android to resolve
  potential version conflicts with other transitive libraries.

## 0.4.5+1

* Android: Use android.arch.lifecycle instead of androidx.lifecycle:lifecycle in `build.gradle` to support apps that has not been migrated to AndroidX.

## 0.4.5

* Support the v2 Android embedder.

## 0.4.4+1

* Update and migrate iOS example project.
* Define clang module for iOS.

## 0.4.4

* Add `requestLocationServiceAuthorization` to request location authorization on iOS.
* Add `getLocationServiceAuthorization` to get location authorization status on iOS.
* Update README: add more information on iOS 13 updates with CNCopyCurrentNetworkInfo.

## 0.4.3+7

* Update README with the updated information about CNCopyCurrentNetworkInfo on iOS 13.

## 0.4.3+6

* [Android] Fix the invalid suppression check (it should be "deprecation" not "deprecated").

## 0.4.3+5

* [Android] Added API 29 support for `check()`.
* [Android] Suppress warnings for using deprecated APIs.

## 0.4.3+4

* [Android] Updated logic to retrieve network info.

## 0.4.3+3

* Support for TYPE_MOBILE_HIPRI on Android.

## 0.4.3+2

* Add missing template type parameter to `invokeMethod` calls.

## 0.4.3+1

* Fixes lint error by using `getApplicationContext()` when accessing the Wifi Service.

## 0.4.3

* Add getWifiBSSID to obtain current wifi network's BSSID.

## 0.4.2+2

* Add integration test.

## 0.4.2+1

* Bump the minimum Flutter version to 1.2.0.
* Add template type parameter to `invokeMethod` calls.

## 0.4.2

* Adding getWifiIP() to obtain current wifi network's IP.

## 0.4.1

* Add unit tests.

## 0.4.0+2

* Log a more detailed warning at build time about the previous AndroidX
  migration.

## 0.4.0+1

* Updated `Connectivity` to a singleton.

## 0.4.0

* **Breaking change**. Migrate from the deprecated original Android Support
  Library to AndroidX. This shouldn't result in any functional changes, but it
  requires any Android apps using this plugin to [also
  migrate](https://developer.android.com/jetpack/androidx/migrate) if they're
  using the original support library.

## 0.3.2

* Adding getWifiName() to obtain current wifi network's SSID.

## 0.3.1

* Updated Gradle tooling to match Android Studio 3.1.2.

## 0.3.0

* **Breaking change**. Set SDK constraints to match the Flutter beta release.

## 0.2.1

* Fixed warnings from the Dart 2.0 analyzer.
* Simplified and upgraded Android project template to Android SDK 27.
* Updated package description.

## 0.2.0

* **Breaking change**. Upgraded to Gradle 4.1 and Android Studio Gradle plugin
  3.0.1. Older Flutter projects need to upgrade their Gradle setup as well in
  order to use this version of the plugin. Instructions can be found
  [here](https://github.com/flutter/flutter/wiki/Updating-Flutter-projects-to-Gradle-4.1-and-Android-Studio-Gradle-plugin-3.0.1).

## 0.1.1

* Add FLT prefix to iOS types.

## 0.1.0

* Breaking API change: Have a Connectivity class instead of a top level function
* Introduce ability to listen for network state changes

## 0.0.1

* Initial release<|MERGE_RESOLUTION|>--- conflicted
+++ resolved
@@ -1,4 +1,3 @@
-<<<<<<< HEAD
 ## 3.0.0-nullsafety.1
 
 * Bump Dart SDK to support null safety.
@@ -6,11 +5,10 @@
 ## 3.0.0-nullsafety
 
 * Migrate to null safety.
-=======
+
 ## 2.0.3
 
 * Update Flutter SDK constraint.
->>>>>>> 0251017c
 
 ## 2.0.2
 
