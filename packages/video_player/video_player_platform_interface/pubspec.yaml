name: video_player_platform_interface
description: A common platform interface for the video_player plugin.
homepage: https://github.com/flutter/plugins/tree/master/packages/video_player/video_player_platform_interface
# NOTE: We strongly prefer non-breaking changes, even at the expense of a
# less-clean API. See https://flutter.dev/go/platform-interface-breaking-changes
<<<<<<< HEAD
version: 3.0.0-nullsafety.2
=======
version: 2.2.1
>>>>>>> 0251017c

dependencies:
  flutter:
    sdk: flutter
  meta: ^1.3.0-nullsafety.3

dev_dependencies:
  flutter_test:
    sdk: flutter
  mockito: ^4.1.1
  pedantic: ^1.10.0-nullsafety.1

environment:
<<<<<<< HEAD
  sdk: ">=2.12.0-0 <3.0.0"
  flutter: ">=1.10.0 <2.0.0"
=======
  sdk: ">=2.8.0 <3.0.0"
  flutter: ">=1.10.0"
>>>>>>> 0251017c
<|MERGE_RESOLUTION|>--- conflicted
+++ resolved
@@ -3,11 +3,7 @@
 homepage: https://github.com/flutter/plugins/tree/master/packages/video_player/video_player_platform_interface
 # NOTE: We strongly prefer non-breaking changes, even at the expense of a
 # less-clean API. See https://flutter.dev/go/platform-interface-breaking-changes
-<<<<<<< HEAD
 version: 3.0.0-nullsafety.2
-=======
-version: 2.2.1
->>>>>>> 0251017c
 
 dependencies:
   flutter:
@@ -21,10 +17,5 @@
   pedantic: ^1.10.0-nullsafety.1
 
 environment:
-<<<<<<< HEAD
   sdk: ">=2.12.0-0 <3.0.0"
-  flutter: ">=1.10.0 <2.0.0"
-=======
-  sdk: ">=2.8.0 <3.0.0"
-  flutter: ">=1.10.0"
->>>>>>> 0251017c
+  flutter: ">=1.10.0"