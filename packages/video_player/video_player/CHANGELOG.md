<<<<<<< HEAD
## 2.0.0-nullsafety

* Migration to null safety.
=======
## 0.11.1+4

* Add `toString()` to `Caption`.

## 0.11.1+3

* Android: Upgrade ExoPlayer to 2.12.1.
>>>>>>> 8ec679c4

## 0.11.1+2

* Update android compileSdkVersion to 29.

## 0.11.1+1

* Fixed uncanceled timers when calling `play` on the controller multiple times before `pause`, which
  caused value listeners to be called indefinitely (after `pause`) and more often than needed. 

## 0.11.1

* Enable TLSv1.1 & TLSv1.2 for API 19 and below.

## 0.11.0

* Added option to set the video playback speed on the video controller.
* **Minor breaking change**: fixed `VideoPlayerValue.toString` to insert a comma after `isBuffering`.

## 0.10.12+5

* Depend on `video_player_platform_interface` version that contains the new `TestHostVideoPlayerApi`
  in order for tests to pass using the latest dependency.

## 0.10.12+4

* Keep handling deprecated Android v1 classes for backward compatibility.

## 0.10.12+3

* Avoiding uses or overrides a deprecated API in `VideoPlayerPlugin` class.

## 0.10.12+2

* Fix `setMixWithOthers` test.

## 0.10.12+1

* Depend on the version of `video_player_platform_interface` that contains the new `VideoPlayerOptions` class.

## 0.10.12

* Introduce VideoPlayerOptions to set the audio mix mode.

## 0.10.11+2

* Fix aspectRatio calculation when size.width or size.height are zero.

## 0.10.11+1

* Post-v2 Android embedding cleanups.

## 0.10.11

* iOS: Fixed crash when detaching from a dying engine.
* Android: Fixed exception when detaching from any engine.

## 0.10.10

* Migrated to [pigeon](https://pub.dev/packages/pigeon).

## 0.10.9+2

* Declare API stability and compatibility with `1.0.0` (more details at: https://github.com/flutter/flutter/wiki/Package-migration-to-1.0.0).

## 0.10.9+1

* Readme updated to include web support and details on how to use for web

## 0.10.9

* Remove Android dependencies fallback.
* Require Flutter SDK 1.12.13+hotfix.5 or greater.
* Fix CocoaPods podspec lint warnings.

## 0.10.8+2

* Replace deprecated `getFlutterEngine` call on Android.

## 0.10.8+1

* Make the pedantic dev_dependency explicit.

## 0.10.8

* Added support for cleaning up the plugin if used for add-to-app (Flutter
  v1.15.3 is required for that feature).


## 0.10.7

* `VideoPlayerController` support for reading closed caption files.
* `VideoPlayerValue` has a `caption` field for reading the current closed caption at any given time.

## 0.10.6

* `ClosedCaptionFile` and `SubRipCaptionFile` classes added to read
  [SubRip](https://en.wikipedia.org/wiki/SubRip) files into dart objects.

## 0.10.5+3

* Add integration instructions for the `web` platform.

## 0.10.5+2

* Make sure the plugin is correctly initialized

## 0.10.5+1

* Fixes issue where `initialize()` `Future` stalls when failing to load source
  data and does not throw an error.

## 0.10.5

* Support `web` by default.
* Require Flutter SDK 1.12.13+hotfix.4 or greater.

## 0.10.4+2

* Remove the deprecated `author:` field form pubspec.yaml
* Migrate the plugin to the pubspec platforms manifest.
* Require Flutter SDK 1.10.0 or greater.

## 0.10.4+1

* Fix pedantic lints. This fixes some potential race conditions in cases where
  futures within some video_player methods weren't being awaited correctly.

## 0.10.4

* Port plugin code to use the federated Platform Interface, instead of a MethodChannel directly.

## 0.10.3+3

* Add DartDocs and unit tests.

## 0.10.3+2

* Update the homepage to point to the new plugin location

## 0.10.3+1

* Dispose `FLTVideoPlayer` in `onTextureUnregistered` callback on iOS.
* Add a temporary fix to dispose the `FLTVideoPlayer` with a delay to avoid race condition.
* Updated the example app to include a new page that pop back after video is done playing.

## 0.10.3

* Add support for the v2 Android embedding. This shouldn't impact existing
  functionality.

## 0.10.2+6

* Remove AndroidX warnings.

## 0.10.2+5

* Update unit test for compatibility with Flutter stable branch.

## 0.10.2+4

* Define clang module for iOS.

## 0.10.2+3

* Fix bug where formatHint was not being pass down to network sources.

## 0.10.2+2

* Update and migrate iOS example project.

## 0.10.2+1

* Use DefaultHttpDataSourceFactory only when network schemas and use
DefaultHttpDataSourceFactory by default.

## 0.10.2

* **Android Only** Adds optional VideoFormat used to signal what format the plugin should try.

## 0.10.1+7

* Fix tests by ignoring deprecated member use.

## 0.10.1+6

* [iOS] Fixed a memory leak with notification observing.

## 0.10.1+5

* Fix race condition while disposing the VideoController.

## 0.10.1+4

* Fixed syntax error in README.md.

## 0.10.1+3

* Add missing template type parameter to `invokeMethod` calls.
* Bump minimum Flutter version to 1.5.0.
* Replace invokeMethod with invokeMapMethod wherever necessary.

## 0.10.1+2

* Example: Fixed tab display and added scroll view

## 0.10.1+1

* iOS: Avoid deprecated `seekToTime` API

## 0.10.1

* iOS: Consider a player only `initialized` once duration is determined.

## 0.10.0+8

* iOS: Fix an issue where the player sends initialization message incorrectly.

* Fix a few other IDE warnings.


## 0.10.0+7

* Android: Fix issue where buffering status in percentage instead of milliseconds

* Android: Update buffering status everytime we notify for position change

## 0.10.0+6

* Android: Fix missing call to `event.put("event", "completed");` which makes it possible to detect when the video is over.

## 0.10.0+5

* Fixed iOS build warnings about implicit retains.

## 0.10.0+4

* Android: Upgrade ExoPlayer to 2.9.6.

## 0.10.0+3

* Fix divide by zero bug on iOS.

## 0.10.0+2

* Added supported format documentation in README.

## 0.10.0+1

* Log a more detailed warning at build time about the previous AndroidX
  migration.

## 0.10.0

* **Breaking change**. Migrate from the deprecated original Android Support
  Library to AndroidX. This shouldn't result in any functional changes, but it
  requires any Android apps using this plugin to [also
  migrate](https://developer.android.com/jetpack/androidx/migrate) if they're
  using the original support library.

## 0.9.0

* Fixed the aspect ratio and orientation of videos. Videos are now properly displayed when recorded
 in portrait mode both in iOS and Android.

## 0.8.0

* Android: Upgrade ExoPlayer to 2.9.1
* Android: Use current gradle dependencies
* Android 9 compatibility fixes for Demo App

## 0.7.2

* Updated to use factories on exoplayer `MediaSource`s for Android instead of the now-deprecated constructors.

## 0.7.1

* Fixed null exception on Android when the video has a width or height of 0.

## 0.7.0

* Add a unit test for controller and texture changes. This is a breaking change since the interface
  had to be cleaned up to facilitate faking.

## 0.6.6

* Fix the condition where the player doesn't update when attached controller is changed.

## 0.6.5

* Eliminate race conditions around initialization: now initialization events are queued and guaranteed
  to be delivered to the Dart side. VideoPlayer widget is rebuilt upon completion of initialization.

## 0.6.4

* Android: add support for hls, dash and ss video formats.

## 0.6.3

* iOS: Allow audio playback in silent mode.

## 0.6.2

* `VideoPlayerController.seekTo()` is now frame accurate on both platforms.

## 0.6.1

* iOS: add missing observer removals to prevent crashes on deallocation.

## 0.6.0

* Android: use ExoPlayer instead of MediaPlayer for better video format support.

## 0.5.5

* **Breaking change** `VideoPlayerController.initialize()` now only completes after the controller is initialized.
* Updated example in README.md.

## 0.5.4

* Updated Gradle tooling to match Android Studio 3.1.2.

## 0.5.3

* Added video buffering status.

## 0.5.2

* Fixed a bug on iOS that could lead to missing initialization.
* Added support for HLS video on iOS.

## 0.5.1

* Fixed bug on video loop feature for iOS.

## 0.5.0

* Added the constructor `VideoPlayerController.file`.
* **Breaking change**. Changed `VideoPlayerController.isNetwork` to
  an enum `VideoPlayerController.dataSourceType`.

## 0.4.1

* Updated Flutter SDK constraint to reflect the changes in v0.4.0.

## 0.4.0

* **Breaking change**. Removed the `VideoPlayerController` constructor
* Added two new factory constructors `VideoPlayerController.asset` and
  `VideoPlayerController.network` to respectively play a video from the
  Flutter assets and from a network uri.

## 0.3.0

* **Breaking change**. Set SDK constraints to match the Flutter beta release.

## 0.2.1

* Fixed some signatures to account for strong mode runtime errors.
* Fixed spelling mistake in toString output.

## 0.2.0

* **Breaking change**. Renamed `VideoPlayerController.isErroneous` to `VideoPlayerController.hasError`.
* Updated documentation of when fields are available on `VideoPlayerController`.
* Updated links in README.md.

## 0.1.1

* Simplified and upgraded Android project template to Android SDK 27.
* Moved Android package to io.flutter.plugins.
* Fixed warnings from the Dart 2.0 analyzer.

## 0.1.0

* **Breaking change**. Upgraded to Gradle 4.1 and Android Studio Gradle plugin
  3.0.1. Older Flutter projects need to upgrade their Gradle setup as well in
  order to use this version of the plugin. Instructions can be found
  [here](https://github.com/flutter/flutter/wiki/Updating-Flutter-projects-to-Gradle-4.1-and-Android-Studio-Gradle-plugin-3.0.1).

## 0.0.7

* Added access to the video size.
* Made the VideoProgressIndicator render using a LinearProgressIndicator.

## 0.0.6

* Fixed a bug related to hot restart on Android.

## 0.0.5

* Added VideoPlayerValue.toString().
* Added FLT prefix to iOS types.

## 0.0.4

* The player will now pause on app pause, and resume on app resume.
* Implemented scrubbing on the progress bar.

## 0.0.3

* Made creating a VideoPlayerController a synchronous operation. Must be followed by a call to initialize().
* Added VideoPlayerController.setVolume().
* Moved the package to flutter/plugins github repo.

## 0.0.2

* Fix meta dependency version.

## 0.0.1

* Initial release<|MERGE_RESOLUTION|>--- conflicted
+++ resolved
@@ -1,8 +1,11 @@
-<<<<<<< HEAD
+## 2.0.0-nullsafety.1
+
+* Merge master.
+
 ## 2.0.0-nullsafety
 
 * Migration to null safety.
-=======
+
 ## 0.11.1+4
 
 * Add `toString()` to `Caption`.
@@ -10,7 +13,6 @@
 ## 0.11.1+3
 
 * Android: Upgrade ExoPlayer to 2.12.1.
->>>>>>> 8ec679c4
 
 ## 0.11.1+2
 
